"""
The trough model.
"""
from pathlib import Path
from typing import Callable, Dict, List, Optional, Tuple, Union

import numpy as np
from scipy.interpolate import InterpolatedUnivariateSpline as IUS
from scipy.interpolate import RectBivariateSpline as RBS

from mars_troughs.model import Model
from mars_troughs.accumulation_model import ACCUMULATION_MODEL_MAP
from mars_troughs.datapaths import DATAPATHS
from mars_troughs.lag_model import LAG_MODEL_MAP


class Trough:
    """
    This object models trough migration patterns (TMPs). It is composed of
    a model for the accumulation of ice on the surface of the trough, accessible
    as the :attr:`accuModel` attribute, as well as a model for the lag
    that builds up over time, accesible as the :attr:`lagModel` attribute.

    Args:
      acc_model (Union[str, Model]): name of the accumulation model
        (linear, quadratic, etc) or a custom model
      lag_model_name (Union[str, Model]): name of the lag(t) model (constant,
        linear, etc) or a custom model
      acc_params (List[float]): model parameters for accumulation
      lag_params (List[float]): model parameters for lag(t)
      errorbar (float, optional): errorbar of the datapoints in pixels; default=1
      angle (float, optional): south-facing slope angle in degrees. Default is 2.9.
      insolation_path (Union[str, Path], optional): path to the file with
        insolation data.
      retreat_path (Union[str, Path], optional): path to the file with
        retreat data
    """

    def __init__(
        self,
<<<<<<< HEAD
        acc_params: List[float],
        lag_params: List[float],
        acc_model_name: str,
        lag_model_name: str,
=======
        acc_model: Union[str,Model],
        lag_model: Union[str,Model],
        acc_params: Optional[List[float]] = None,
        lag_params: Optional[List[float]] = None,        
>>>>>>> cbcdba9d
        errorbar: float = 1.0,
        angle: float = 2.9,
        insolation_path: Optional[Union[str, Path]] = DATAPATHS.INSOLATION,
        retreat_path: Optional[Union[str, Path]] = DATAPATHS.RETREAT,
        obliquity_path: Optional[Union[str, Path]] = DATAPATHS.OBLIQUITY
    ):
<<<<<<< HEAD
        
        """Constructor for the trough object.
        Args:
          acc_params (array like): model parameters for accumulation
          acc_model_name (str): name of the accumulation model
                                (linear, quadratic, etc)
          lag_params (array like): model parameters for lag(t)
          lag_model_name (str): name of the lag(t) model (constant, linear, etc)
          errorbar (float, optional): errorbar of the datapoints in pixels; default=1
          angle (float, optional): south-facing slope angle in degrees. Default is 2.9.
          insolation_path (Union[str, Path], optional): path to the file with
            insolation data.
          retreat_path (Union[str, Path], optional): path to the file with
            retreat data
        """
=======

>>>>>>> cbcdba9d
        # Load in all data
        insolation, ins_times = np.loadtxt(insolation_path, skiprows=1).T
        retreats = np.loadtxt(retreat_path).T
        
        # Trough angle
        self.angle = angle

        # Set up the trough model
        self.errorbar = errorbar
        self.meters_per_pixel = np.array([500.0, 20.0])  # meters per pixel

        # Positive times are now in the past
        ins_times = -ins_times

        # Attach data to this object
        self.insolation = insolation
        self.ins_times = ins_times
        self.retreats = retreats

        # attach data
        obliquity, obl_times = np.loadtxt(obliquity_path, skiprows=1).T
        obl_times = -obl_times
        self.obliquity = -obliquity
        self.obl_times = obl_times

        # Set range of lag values
        self.lags = np.arange(16) + 1
        self.lags[0] -= 1
        self.lags[-1] = 20

        # Create data splines of retreat of ice (no dependency
        # on model parameters)
        self.ret_data_spline = RBS(self.lags, self.ins_times, self.retreats)
        self.re2_data_spline = RBS(self.lags, self.ins_times, self.retreats ** 2)

        # Create submodels
<<<<<<< HEAD
        if 'obliquity' in self.acc_model_name:
            self.accuModel = ACCUMULATION_MODEL_MAP[self.acc_model_name](
                self.obl_times, self.obliquity, *self.acc_params
                )
        else:
            self.accuModel = ACCUMULATION_MODEL_MAP[self.acc_model_name](
                self.ins_times, self.insolation, *self.acc_params
                )
        
        self.lagModel = LAG_MODEL_MAP[self.lag_model_name](*self.lag_params)

=======
        
        # Accumulation submodel
        assert isinstance(acc_model, (str, Model)), \
                     "acc_model must be string or Model"
        if isinstance(acc_model,str): #name of existing model is given
            self.accuModel = ACCUMULATION_MODEL_MAP[acc_model](   
                             self.ins_times, self.insolation, *acc_params)
        else: #custom model is given
            self.accuModel = acc_model
            
        # Lag submodel
        assert isinstance(lag_model,(str,Model)), \
                     "lag_model must be a string or Model"
        if isinstance(lag_model,str): #name of existing model is given
            self.lagModel = LAG_MODEL_MAP[lag_model](*lag_params)
        else: #custom model was given
            self.lagModel = lag_model
       
    
>>>>>>> cbcdba9d
        # Calculate model of lag per time
        self.lag_model_t = self.lagModel.get_lag_at_t(self.ins_times)

        # Calculate the model of retreat of ice per time
        self.retreat_model_t = self.get_retreat_model_t(
            self.lag_model_t, self.ins_times
        )

        # Compute splines of models of lag and retreat of ice per time
        self.compute_model_splines()

    def set_model(
        self,
        acc_params: Dict[str, float],
        lag_params: Dict[str, float],
        errorbar: float,
<<<<<<< HEAD
        ) -> None:
=======
    ) -> None:
>>>>>>> cbcdba9d
        """
        Updates trough model with new accumulation and lag parameters.
        Model number is kept the same for both acumulation and lag.

        Args:
          acc_params (Dict[str, float]): Accumulation parameter(s) (same
            length as current acumulation parameter(s)).
          lag_params (Dict[str, float]): Lag parameter(s) (same length as
            current lag parameter(s)).
          errorbar (float): Errorbar of the datapoints in pixels
        """
        # Set the new errorbar
        self.errorbar = errorbar

        # Update submodels
        self.accuModel.parameters = acc_params
        self.lagModel.parameters = lag_params

        # Update the model of lag at all times
        self.lag_model_t = self.lagModel.get_lag_at_t(self.ins_times)

        # Update the model of retreat of ice per time
        self.retreat_model_t = self.get_retreat_model_t(
            self.lag_model_t, self.ins_times
        )
        return

    def compute_model_splines(self):  # To be called after set_model
        """
        Computes splines of models of 1) lag per time and
        2) retreat of ice per time.

        Args:
            None
        Output:
            None
        """
        # spline of lag model per time
        self.lag_model_t_spline = IUS(self.ins_times, self.lag_model_t)
        # spline of retreat model of ice per time
        self.retreat_model_t_spline = IUS(self.ins_times, self.retreat_model_t)
        self.int_retreat_model_t_spline = (
            self.retreat_model_t_spline.antiderivative()
        )
        return

    def get_retreat_model_t(self, lag_t, time):
        """
        Calculates the values of retreat of ice per time (mm/year).
        These values are obtained by evaluating self.ret_data_spline using
        the lag_model_t and time values.

        Args:
            lag_t (np.ndarray): lag at time
            time (np.ndarray): times at which we want to calculate the retreat
        Output:
            retreat values (np.ndarray) of the same size as time input
        """
        return self.ret_data_spline.ev(lag_t, time)

    def get_trajectory(self, times: Optional[np.ndarray] = None):
        """
        Obtains the x and y coordinates (in m) of the trough model as a
        function of time.

        Args:
            times (Optional[np.ndarray]): if ``None``, default to the
                times of the observed solar insolation.
        Output:
            x and y coordinates (tuple) of size 2 x len(times) (in m).
        """
        if np.all(times) is None:
            times = self.ins_times

        int_retreat_model_t_spline = self.int_retreat_model_t_spline
        cot_angle = self.cot_angle
        csc_angle = self.csc_angle

        y = self.accuModel.get_yt(times)
        x = self.accuModel.get_xt(
            times, int_retreat_model_t_spline, cot_angle, csc_angle
        )

        return x, y

    @staticmethod
    def _L2_distance(x1, x2, y1, y2) -> Union[float, np.ndarray]:
        """
        The L2 (Eulerean) distance (squared) between two 2D vectors.

        Args:
            x1 (Union[float, np.ndarray]): x-coordinate of the first vector
            x2 (Union[float, np.ndarray]): x-coordinate of the second vector
            y1 (Union[float, np.ndarray]): y-coordinate of the first vector
            y2 (Union[float, np.ndarray]): y-coordinate of the second vector
        Output: L2 distance (int or float)
        """
        return (x1 - x2) ** 2 + (y1 - y2) ** 2

    def get_nearest_points(
        self,
        x_data: np.ndarray,
        y_data: np.ndarray,
        dist_func: Optional[Callable] = None,
    ) -> Tuple[np.ndarray, np.ndarray]:
        """
        Finds the coordinates of the nearest points between the model TMP
        and the data TMP.

        Args:
            x_data (np.ndarray): x-coordinates of the data
            y_data (np.ndarray): y-coordinatse of the data
            dist_func (Optional[Callable]): function to compute distances,
                defaults to the L2 distance
                :meth:`mars_troughs.trough.Trough._L2_distance`
        Output:
            x and y coordinates of the model TMP that are closer to the data TMP.
            (Tuple), size 2 x len(x_data)
        """
        dist_func = dist_func or Trough._L2_distance
        x_model, y_model = self.get_trajectory()
        x_out = np.zeros_like(x_data)
        y_out = np.zeros_like(y_data)
        for i, (xdi, ydi) in enumerate(zip(x_data, y_data)):
            dist = dist_func(x_model, xdi, y_model, ydi)
            ind = np.argmin(dist)
            x_out[i] = x_model[ind]
            y_out[i] = y_model[ind]
        return x_out, y_out

    def lnlikelihood(self, x_data: np.ndarray, y_data: np.ndarray) -> float:
        """
        Calculates the log-likelihood of the data given the model.
        Note that this is the natural log (ln).

        Args:
            x_data (np.ndarray): x-coordinates of the trough path
            y_data (np.ndarray): y-coordinates of the trough path
        Output:
            log-likelihood value (float)
        """
        x_model, y_model = self.get_nearest_points(x_data, y_data)
        # Variance in meters in both directions
        xvar, yvar = (self.errorbar * self.meters_per_pixel) ** 2
        chi2 = (x_data - x_model) ** 2 / xvar + (y_data - y_model) ** 2 / yvar
        return -0.5 * chi2.sum() - 0.5 * len(x_data) * np.log(xvar * yvar)

    @property
    def angle(self) -> float:
        """
        Slope angle in degrees.
        """
        return self._angle * 180.0 / np.pi

    @angle.setter
    def angle(self, value: float) -> float:
        """Setter for the angle"""
        self._angle = value * np.pi / 180.0
        self._csc = 1.0 / np.sin(self._angle)
        self._cot = np.cos(self._angle) * self._csc

    @property
    def csc_angle(self) -> float:
        """
        Cosecant of the slope angle.
        """
        return self._csc

    @property
    def cot_angle(self) -> float:
        """
        Cotangent of the slope angle.
        """
        return self._cot<|MERGE_RESOLUTION|>--- conflicted
+++ resolved
@@ -38,25 +38,16 @@
 
     def __init__(
         self,
-<<<<<<< HEAD
-        acc_params: List[float],
-        lag_params: List[float],
-        acc_model_name: str,
-        lag_model_name: str,
-=======
         acc_model: Union[str,Model],
         lag_model: Union[str,Model],
         acc_params: Optional[List[float]] = None,
         lag_params: Optional[List[float]] = None,        
->>>>>>> cbcdba9d
         errorbar: float = 1.0,
         angle: float = 2.9,
         insolation_path: Optional[Union[str, Path]] = DATAPATHS.INSOLATION,
         retreat_path: Optional[Union[str, Path]] = DATAPATHS.RETREAT,
         obliquity_path: Optional[Union[str, Path]] = DATAPATHS.OBLIQUITY
     ):
-<<<<<<< HEAD
-        
         """Constructor for the trough object.
         Args:
           acc_params (array like): model parameters for accumulation
@@ -71,9 +62,7 @@
           retreat_path (Union[str, Path], optional): path to the file with
             retreat data
         """
-=======
-
->>>>>>> cbcdba9d
+
         # Load in all data
         insolation, ins_times = np.loadtxt(insolation_path, skiprows=1).T
         retreats = np.loadtxt(retreat_path).T
@@ -110,26 +99,21 @@
         self.re2_data_spline = RBS(self.lags, self.ins_times, self.retreats ** 2)
 
         # Create submodels
-<<<<<<< HEAD
-        if 'obliquity' in self.acc_model_name:
-            self.accuModel = ACCUMULATION_MODEL_MAP[self.acc_model_name](
-                self.obl_times, self.obliquity, *self.acc_params
-                )
-        else:
-            self.accuModel = ACCUMULATION_MODEL_MAP[self.acc_model_name](
-                self.ins_times, self.insolation, *self.acc_params
-                )
         
-        self.lagModel = LAG_MODEL_MAP[self.lag_model_name](*self.lag_params)
-
-=======
         
         # Accumulation submodel
         assert isinstance(acc_model, (str, Model)), \
                      "acc_model must be string or Model"
         if isinstance(acc_model,str): #name of existing model is given
-            self.accuModel = ACCUMULATION_MODEL_MAP[acc_model](   
-                             self.ins_times, self.insolation, *acc_params)
+          if 'obliquity' in self.acc_model_name:
+            self.accuModel = ACCUMULATION_MODEL_MAP[self.acc_model_name](
+                self.obl_times, self.obliquity, *self.acc_params
+                )
+          else:
+            self.accuModel = ACCUMULATION_MODEL_MAP[self.acc_model_name](
+                self.ins_times, self.insolation, *self.acc_params
+                )
+            
         else: #custom model is given
             self.accuModel = acc_model
             
@@ -141,8 +125,7 @@
         else: #custom model was given
             self.lagModel = lag_model
        
-    
->>>>>>> cbcdba9d
+   
         # Calculate model of lag per time
         self.lag_model_t = self.lagModel.get_lag_at_t(self.ins_times)
 
@@ -159,11 +142,8 @@
         acc_params: Dict[str, float],
         lag_params: Dict[str, float],
         errorbar: float,
-<<<<<<< HEAD
         ) -> None:
-=======
-    ) -> None:
->>>>>>> cbcdba9d
+
         """
         Updates trough model with new accumulation and lag parameters.
         Model number is kept the same for both acumulation and lag.
