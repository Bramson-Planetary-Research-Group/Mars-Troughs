"""
The trough model.
"""
from pathlib import Path
from typing import Callable, Dict, List, Optional, Tuple, Union

import numpy as np
from scipy.interpolate import InterpolatedUnivariateSpline as IUS
from scipy.interpolate import RectBivariateSpline as RBS

<<<<<<< HEAD
from mars_troughs.accumulation_model import ACCUMULATION_MODEL_MAP
from mars_troughs.datapaths import DATAPATHS
from mars_troughs.lag_model import LAG_MODEL_MAP
=======
from mars_troughs import Model, ACCUMULATION_MODEL_MAP, DATAPATHS, LAG_MODEL_MAP
>>>>>>> 5de91e6c


class Trough:
    """
    This object models trough migration patterns (TMPs). It is composed of
    a model for the accumulation of ice on the surface of the trough, accessible
    as the :attr:`accuModel` attribute, as well as a model for the lag
    that builds up over time, accesible as the :attr:`lagModel` attribute.

    Args:
      acc_params (List[float]): model parameters for accumulation
      lag_params (List[float]): model parameters for lag(t)
      acc_model_name (str): name of the accumulation model
        (linear, quadratic, etc)
      lag_model_name (str): name of the lag(t) model (constant, linear, etc)
      errorbar (float, optional): errorbar of the datapoints in pixels; default=1
      angle (float, optional): south-facing slope angle in degrees. Default is 2.9.
      insolation_path (Union[str, Path], optional): path to the file with
        insolation data.
      retreat_path (Union[str, Path], optional): path to the file with
        retreat data
    """

    def __init__(
        self,
        acc_model: Union[str,Model],
        lag_model: Union[str,Model],
        acc_params: Optional[List[float]] = None,
        lag_params: Optional[List[float]] = None,        
        errorbar: float = 1.0,
        angle: float = 2.9,
        insolation_path: Union[str, Path] = DATAPATHS.INSOLATION,
        retreat_path: Union[str, Path] = DATAPATHS.RETREAT,
    ):

        # Load in all data
        insolation, ins_times = np.loadtxt(insolation_path, skiprows=1).T
        retreats = np.loadtxt(retreat_path).T

        # Trough angle
        self.angle = angle

        # Set up the trough model
        self.errorbar = errorbar
        self.meters_per_pixel = np.array([500.0, 20.0])  # meters per pixel

        # Positive times are now in the past
        ins_times = -ins_times

        # Attach data to this object
        self.insolation = insolation
        self.ins_times = ins_times
        self.retreats = retreats

        # Set range of lag values
        self.lags = np.arange(16) + 1
        self.lags[0] -= 1
        self.lags[-1] = 20

        # Create data splines of retreat of ice (no dependency
        # on model parameters)
        self.ret_data_spline = RBS(self.lags, self.ins_times, self.retreats)
        self.re2_data_spline = RBS(self.lags, self.ins_times, self.retreats ** 2)

        # Create submodels
        
        # Accumulation submodel
        assert isinstance(acc_model, (str, Model)), \
                     "acc_model must be string or Model"
        if isinstance(acc_model,str): #name of existing model is given
            self.accuModel = ACCUMULATION_MODEL_MAP[acc_model](   
                             self.ins_times, self.insolation, *acc_params)
        else: #custom model is given
            self.accuModel = acc_model
            
        # Lag submodel
        assert isinstance(lag_model,(str,Model)), \
                     "lag_model must be a string or Model"
        if isinstance(lag_model,str): #name of existing model is given
            self.lagModel = LAG_MODEL_MAP[lag_model](*lag_params)
        else: #custom model was given
            self.lagModel = lag_model
       
    
        # Calculate model of lag per time
        self.lag_model_t = self.lagModel.get_lag_at_t(self.ins_times)

        # Calculate the model of retreat of ice per time
        self.retreat_model_t = self.get_retreat_model_t(
            self.lag_model_t, self.ins_times
        )

        # Compute splines of models of lag and retreat of ice per time
        self.compute_model_splines()

    def set_model(
        self,
        acc_params: Dict[str, float],
        lag_params: Dict[str, float],
        errorbar: float,
    ) -> None:
        """
        Updates trough model with new accumulation and lag parameters.
        Model number is kept the same for both acumulation and lag.

        Args:
          acc_params (Dict[str, float]): Accumulation parameter(s) (same
            length as current acumulation parameter(s)).
          lag_params (Dict[str, float]): Lag parameter(s) (same length as
            current lag parameter(s)).
          errorbar (float): Errorbar of the datapoints in pixels
        """
        # Set the new errorbar
        self.errorbar = errorbar

        # Update submodels
        self.accuModel.parameters = acc_params
        self.lagModel.parameters = lag_params

        # Update the model of lag at all times
        self.lag_model_t = self.lagModel.get_lag_at_t(self.ins_times)

        # Update the model of retreat of ice per time
        self.retreat_model_t = self.get_retreat_model_t(
            self.lag_model_t, self.ins_times
        )
        return

    def compute_model_splines(self):  # To be called after set_model
        """
        Computes splines of models of 1) lag per time and
        2) retreat of ice per time.

        Args:
            None
        Output:
            None
        """
        # spline of lag model per time
        self.lag_model_t_spline = IUS(self.ins_times, self.lag_model_t)
        # spline of retreat model of ice per time
        self.retreat_model_t_spline = IUS(self.ins_times, self.retreat_model_t)
        self.int_retreat_model_t_spline = (
            self.retreat_model_t_spline.antiderivative()
        )
        return

    def get_retreat_model_t(self, lag_t, time):
        """
        Calculates the values of retreat of ice per time (mm/year).
        These values are obtained by evaluating self.ret_data_spline using
        the lag_model_t and time values.

        Args:
            lag_t (np.ndarray): lag at time
            time (np.ndarray): times at which we want to calculate the retreat
        Output:
            retreat values (np.ndarray) of the same size as time input
        """
        return self.ret_data_spline.ev(lag_t, time)

    def get_trajectory(self, times: Optional[np.ndarray] = None):
        """
        Obtains the x and y coordinates (in m) of the trough model as a
        function of time.

        Args:
            times (Optional[np.ndarray]): if ``None``, default to the
                times of the observed solar insolation.
        Output:
            x and y coordinates (tuple) of size 2 x len(times) (in m).
        """
        if np.all(times) is None:
            times = self.ins_times

        int_retreat_model_t_spline = self.int_retreat_model_t_spline
        cot_angle = self.cot_angle
        csc_angle = self.csc_angle

        y = self.accuModel.get_yt(times)
        x = self.accuModel.get_xt(
            times, int_retreat_model_t_spline, cot_angle, csc_angle
        )

        return x, y

    @staticmethod
    def _L2_distance(x1, x2, y1, y2) -> Union[float, np.ndarray]:
        """
        The L2 (Eulerean) distance (squared) between two 2D vectors.

        Args:
            x1 (Union[float, np.ndarray]): x-coordinate of the first vector
            x2 (Union[float, np.ndarray]): x-coordinate of the second vector
            y1 (Union[float, np.ndarray]): y-coordinate of the first vector
            y2 (Union[float, np.ndarray]): y-coordinate of the second vector
        Output: L2 distance (int or float)
        """
        return (x1 - x2) ** 2 + (y1 - y2) ** 2

    def get_nearest_points(
        self,
        x_data: np.ndarray,
        y_data: np.ndarray,
        dist_func: Optional[Callable] = None,
    ) -> Tuple[np.ndarray, np.ndarray]:
        """
        Finds the coordinates of the nearest points between the model TMP
        and the data TMP.

        Args:
            x_data (np.ndarray): x-coordinates of the data
            y_data (np.ndarray): y-coordinatse of the data
            dist_func (Optional[Callable]): function to compute distances,
                defaults to the L2 distance
                :meth:`mars_troughs.trough.Trough._L2_distance`
        Output:
            x and y coordinates of the model TMP that are closer to the data TMP.
            (Tuple), size 2 x len(x_data)
        """
        dist_func = dist_func or Trough._L2_distance
        x_model, y_model = self.get_trajectory()
        x_out = np.zeros_like(x_data)
        y_out = np.zeros_like(y_data)
        for i, (xdi, ydi) in enumerate(zip(x_data, y_data)):
            dist = dist_func(x_model, xdi, y_model, ydi)
            ind = np.argmin(dist)
            x_out[i] = x_model[ind]
            y_out[i] = y_model[ind]
        return x_out, y_out

    def lnlikelihood(self, x_data: np.ndarray, y_data: np.ndarray) -> float:
        """
        Calculates the log-likelihood of the data given the model.
        Note that this is the natural log (ln).

        Args:
            x_data (np.ndarray): x-coordinates of the trough path
            y_data (np.ndarray): y-coordinates of the trough path
        Output:
            log-likelihood value (float)
        """
        x_model, y_model = self.get_nearest_points(x_data, y_data)
        # Variance in meters in both directions
        xvar, yvar = (self.errorbar * self.meters_per_pixel) ** 2
        chi2 = (x_data - x_model) ** 2 / xvar + (y_data - y_model) ** 2 / yvar
        return -0.5 * chi2.sum() - 0.5 * len(x_data) * np.log(xvar * yvar)

    @property
    def angle(self) -> float:
        """
        Slope angle in degrees.
        """
        return self._angle * 180.0 / np.pi

    @angle.setter
    def angle(self, value: float) -> float:
        """Setter for the angle"""
        self._angle = value * np.pi / 180.0
        self._csc = 1.0 / np.sin(self._angle)
        self._cot = np.cos(self._angle) * self._csc

    @property
    def csc_angle(self) -> float:
        """
        Cosecant of the slope angle.
        """
        return self._csc

    @property
    def cot_angle(self) -> float:
        """
        Cotangent of the slope angle.
        """
        return self._cot<|MERGE_RESOLUTION|>--- conflicted
+++ resolved
@@ -8,13 +8,10 @@
 from scipy.interpolate import InterpolatedUnivariateSpline as IUS
 from scipy.interpolate import RectBivariateSpline as RBS
 
-<<<<<<< HEAD
+from mars_troughs.model import Model
 from mars_troughs.accumulation_model import ACCUMULATION_MODEL_MAP
 from mars_troughs.datapaths import DATAPATHS
 from mars_troughs.lag_model import LAG_MODEL_MAP
-=======
-from mars_troughs import Model, ACCUMULATION_MODEL_MAP, DATAPATHS, LAG_MODEL_MAP
->>>>>>> 5de91e6c
 
 
 class Trough:
@@ -25,11 +22,12 @@
     that builds up over time, accesible as the :attr:`lagModel` attribute.
 
     Args:
+      acc_model (Union[str, Model]): name of the accumulation model
+        (linear, quadratic, etc) or a custom model
+      lag_model_name (Union[str, Model]): name of the lag(t) model (constant,
+        linear, etc) or a custom model
       acc_params (List[float]): model parameters for accumulation
       lag_params (List[float]): model parameters for lag(t)
-      acc_model_name (str): name of the accumulation model
-        (linear, quadratic, etc)
-      lag_model_name (str): name of the lag(t) model (constant, linear, etc)
       errorbar (float, optional): errorbar of the datapoints in pixels; default=1
       angle (float, optional): south-facing slope angle in degrees. Default is 2.9.
       insolation_path (Union[str, Path], optional): path to the file with
